--- conflicted
+++ resolved
@@ -1,10 +1,6 @@
 {
   "version": 2,
-<<<<<<< HEAD
-  "buildCommand": "npm run build",
-=======
   "buildCommand": "npm install --legacy-peer-deps && npm run build",
->>>>>>> 94b9868b
   "installCommand": "npm install --legacy-peer-deps",
   "framework": "nextjs",
   "outputDirectory": ".next",
